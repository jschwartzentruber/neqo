// Licensed under the Apache License, Version 2.0 <LICENSE-APACHE or
// http://www.apache.org/licenses/LICENSE-2.0> or the MIT license
// <LICENSE-MIT or http://opensource.org/licenses/MIT>, at your
// option. This file may not be copied, modified, or distributed
// except according to those terms.

// Collecting a list of events relevant to whoever is using the Connection.

use std::cell::RefCell;
use std::collections::BTreeSet;
use std::rc::Rc;

use crate::frame::{CloseError, StreamType};
use crate::stream_id::StreamId;
use crate::AppError;

#[derive(Debug, PartialOrd, Ord, PartialEq, Eq)]
pub enum ConnectionEvent {
    /// A new uni (read) or bidi stream has been opened by the peer.
    NewStream {
        stream_id: u64,
        stream_type: StreamType,
    },
    /// Space available in the buffer for an application write to succeed.
    SendStreamWritable { stream_id: u64 },
    /// New bytes available for reading.
    RecvStreamReadable { stream_id: u64 },
    /// Peer reset the stream.
    RecvStreamReset { stream_id: u64, app_error: AppError },
    /// Peer has sent STOP_SENDIconnectioNG
    SendStreamStopSending { stream_id: u64, app_error: AppError },
    /// Peer has acked everything sent on the stream.
    SendStreamComplete { stream_id: u64 },
    /// Peer increased MAX_STREAMS
    SendStreamCreatable { stream_type: StreamType },
    /// Connection closed
    ConnectionClosed {
        error_code: CloseError,
        frame_type: u64,
        reason_phrase: String,
    },
    /// The server rejected 0-RTT.
    /// This event invalidates all state in streams that has been created.
    /// Any data written to streams needs to be written again.
    ZeroRttRejected,
}

<<<<<<< HEAD
#[derive(Debug, Default)]
pub(crate) struct ConnectionEvents {
    events: BTreeSet<ConnectionEvent>,
=======
#[derive(Debug, Default, Clone)]
pub struct ConnectionEvents {
    events: Rc<RefCell<BTreeSet<ConnectionEvent>>>,
>>>>>>> b4ca9e93
}

impl ConnectionEvents {
    pub fn new_stream(&self, stream_id: StreamId, stream_type: StreamType) {
        self.insert(ConnectionEvent::NewStream {
            stream_id: stream_id.as_u64(),
            stream_type,
        });
    }

    pub fn send_stream_writable(&self, stream_id: StreamId) {
        self.insert(ConnectionEvent::SendStreamWritable {
            stream_id: stream_id.as_u64(),
        });
    }

    pub fn recv_stream_readable(&self, stream_id: StreamId) {
        self.insert(ConnectionEvent::RecvStreamReadable {
            stream_id: stream_id.as_u64(),
        });
    }

    pub fn recv_stream_reset(&self, stream_id: StreamId, app_error: AppError) {
        self.insert(ConnectionEvent::RecvStreamReset {
            stream_id: stream_id.as_u64(),
            app_error,
        });
    }

    pub fn send_stream_stop_sending(&self, stream_id: StreamId, app_error: AppError) {
        self.insert(ConnectionEvent::SendStreamStopSending {
            stream_id: stream_id.as_u64(),
            app_error,
        });
    }

    pub fn send_stream_complete(&self, stream_id: StreamId) {
        self.insert(ConnectionEvent::SendStreamComplete {
            stream_id: stream_id.as_u64(),
        });
    }

    pub fn send_stream_creatable(&self, stream_type: StreamType) {
        self.insert(ConnectionEvent::SendStreamCreatable { stream_type });
    }

    pub fn connection_closed(&self, error_code: CloseError, frame_type: u64, reason_phrase: &str) {
        self.insert(ConnectionEvent::ConnectionClosed {
            error_code,
            frame_type,
            reason_phrase: reason_phrase.to_owned(),
        });
    }

    pub fn client_0rtt_rejected(&self) {
        self.events.borrow_mut().clear();
        self.insert(ConnectionEvent::ZeroRttRejected);
    }

    pub fn events(&self) -> BTreeSet<ConnectionEvent> {
        self.events.replace(BTreeSet::new())
    }

    fn insert(&self, event: ConnectionEvent) {
        self.events.borrow_mut().insert(event);
    }
}<|MERGE_RESOLUTION|>--- conflicted
+++ resolved
@@ -45,15 +45,9 @@
     ZeroRttRejected,
 }
 
-<<<<<<< HEAD
-#[derive(Debug, Default)]
-pub(crate) struct ConnectionEvents {
-    events: BTreeSet<ConnectionEvent>,
-=======
 #[derive(Debug, Default, Clone)]
 pub struct ConnectionEvents {
     events: Rc<RefCell<BTreeSet<ConnectionEvent>>>,
->>>>>>> b4ca9e93
 }
 
 impl ConnectionEvents {
