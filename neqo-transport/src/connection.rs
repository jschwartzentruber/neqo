--- conflicted
+++ resolved
@@ -350,13 +350,12 @@
         Ok(())
     }
 
-<<<<<<< HEAD
-    pub fn close(&mut self, _error: HError) {}
-
-    fn handshake(&mut self, now: u64, epoch: u16, data: Option<&[u8]>) -> Res<()> {
-=======
+    #[allow(dead_code, unused_variables)]
+    pub fn close(&mut self, _error: HError) {
+        unimplemented!()
+    }
+
     fn handshake(&mut self, epoch: u16, data: Option<&[u8]>) -> Res<()> {
->>>>>>> 2fc6ddb1
         qdebug!("Handshake epoch={} data={:0x?}", epoch, data);
         let mut rec: Option<Record> = None;
 
